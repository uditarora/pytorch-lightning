--- conflicted
+++ resolved
@@ -26,27 +26,16 @@
     """
     Bridge between PyTorch Lightning and scikit-learn metrics
 
-    .. warning::
+    Warning:
         Every metric call will cause a GPU synchronization, which may slow down your code
 
-    .. note::
+    Note:
         The order of targets and predictions may be different from the order typically used in PyTorch
     """
     def __init__(self, metric_name: str,
                  reduce_group: Any = torch.distributed.group.WORLD,
                  reduce_op: Any = torch.distributed.ReduceOp.SUM, **kwargs):
         """
-<<<<<<< HEAD
-=======
-        Bridge between PyTorch Lightning and scikit-learn metrics
-
-        Warning:
-            Every metric call will cause a GPU synchronization, which may slow down your code
-
-        Note:
-            The order of targets and predictions may be different from the order typically used in PyTorch
-
->>>>>>> e6f23c58
         Args:
             metric_name: the metric name to import and compute from scikit-learn.metrics
             reduce_group: the process group for DDP reduces (only needed for DDP training).
@@ -69,12 +58,8 @@
         return getattr(sklearn.metrics, self.name)
 
     def forward(self, *args, **kwargs) -> Union[np.ndarray, int, float]:
-<<<<<<< HEAD
-        """ Carries the actual metric computation
-=======
         """
         Carries the actual metric computation
->>>>>>> e6f23c58
 
         Args:
             *args: Positional arguments forwarded to metric call (should be already converted to numpy)
@@ -91,21 +76,13 @@
     """
     Calculates the Accuracy Score
 
-    .. warning::
+    Warning:
         Every metric call will cause a GPU synchronization, which may slow down your code
     """
     def __init__(self, normalize: bool = True,
                  reduce_group: Any = torch.distributed.group.WORLD,
                  reduce_op: Any = torch.distributed.ReduceOp.SUM):
         """
-<<<<<<< HEAD
-=======
-        Calculates the Accuracy Score
-
-        Warning:
-            Every metric call will cause a GPU synchronization, which may slow down your code
-
->>>>>>> e6f23c58
         Args:
             normalize: If ``False``, return the number of correctly classified samples.
                 Otherwise, return the fraction of correctly classified samples.
@@ -121,12 +98,8 @@
 
     def forward(self, y_pred: np.ndarray, y_true: np.ndarray,
                 sample_weight: Optional[np.ndarray] = None) -> float:
-<<<<<<< HEAD
-        """ Computes the accuracy
-=======
         """
         Computes the accuracy
->>>>>>> e6f23c58
 
         Args:
             y_pred: the array containing the predictions (already in categorical form)
@@ -135,10 +108,7 @@
 
         Returns:
             Accuracy Score
-<<<<<<< HEAD
-=======
-
->>>>>>> e6f23c58
+
         """
         return super().forward(y_pred=y_pred, y_true=y_true, sample_weight=sample_weight)
 
@@ -147,7 +117,7 @@
     """
     Calculates the Area Under the Curve using the trapoezoidal rule
 
-    .. warning::
+    Warning:
         Every metric call will cause a GPU synchronization, which may slow down your code
     """
     def __init__(self,
@@ -155,14 +125,6 @@
                  reduce_op: Any = torch.distributed.ReduceOp.SUM
                  ):
         """
-<<<<<<< HEAD
-=======
-        Calculates the Area Under the Curve using the trapoezoidal rule
-
-        Warning:
-            Every metric call will cause a GPU synchronization, which may slow down your code
-
->>>>>>> e6f23c58
         Args:
             reduce_group: the process group for DDP reduces (only needed for DDP training).
                 Defaults to all processes (world)
@@ -176,12 +138,8 @@
                          )
 
     def forward(self, x: np.ndarray, y: np.ndarray) -> float:
-<<<<<<< HEAD
-        """ Computes the AUC
-=======
         """
         Computes the AUC
->>>>>>> e6f23c58
 
         Args:
             x: x coordinates.
@@ -203,19 +161,6 @@
                  reduce_op: Any = torch.distributed.ReduceOp.SUM
                  ):
         """
-<<<<<<< HEAD
-        Args:
-            average: If None, the scores for each class are returned.
-                Otherwise, this determines the type of averaging performed on the data:
-                * If 'micro': Calculate metrics globally by considering each element
-                    of the label indicator matrix as a label.
-                * If 'macro': Calculate metrics for each label, and find their unweighted mean.
-                    This does not take label imbalance into account.
-                * If 'weighted': Calculate metrics for each label, and find their average,
-                    weighted by support (the number of true instances for each label).
-=======
-        Calculates the average precision (AP) score.
-
         Args:
             average: If None, the scores for each class are returned. Otherwise, this determines the type of
                 averaging performed on the data:
@@ -226,7 +171,6 @@
                   This does not take label imbalance into account.
                 * If 'weighted': Calculate metrics for each label, and find their average, weighted by
                   support (the number of true instances for each label).
->>>>>>> e6f23c58
                 * If 'samples': Calculate metrics for each instance, and find their average.
 
             reduce_group: the process group for DDP reduces (only needed for DDP training).
@@ -370,13 +314,9 @@
             y_true: Ground truth (correct) target values.
             sample_weight: Sample weights.
 
-<<<<<<< HEAD
-        Returns: F1 score of the positive class in binary classification or weighted
-=======
 
         Returns:
             F1 score of the positive class in binary classification or weighted
->>>>>>> e6f23c58
             average of the F1 scores of each class for the multiclass task.
 
         """
@@ -391,17 +331,10 @@
     only recall).
 
     References:
-<<<<<<< HEAD
-        .. [1] R. Baeza-Yates and B. Ribeiro-Neto (2011).
-            Modern Information Retrieval. Addison Wesley, pp. 327-328.
-        .. [2] `Wikipedia entry for the F1-score
-               <http://en.wikipedia.org/wiki/F1_score>`_
-=======
         - [1] R. Baeza-Yates and B. Ribeiro-Neto (2011).
           Modern Information Retrieval. Addison Wesley, pp. 327-328.
         - [2] `Wikipedia entry for the F1-score
           <http://en.wikipedia.org/wiki/F1_score>`_
->>>>>>> e6f23c58
     """
 
     def __init__(self, beta: float, labels: Optional[Sequence] = None,
@@ -461,13 +394,9 @@
             y_true: Ground truth (correct) target values.
             sample_weight: Sample weights.
 
-<<<<<<< HEAD
-        Returns: FBeta score of the positive class in binary classification or weighted
-=======
 
         Returns:
             FBeta score of the positive class in binary classification or weighted
->>>>>>> e6f23c58
             average of the FBeta scores of each class for the multiclass task.
 
         """
@@ -539,16 +468,11 @@
             y_true: Ground truth (correct) target values.
             sample_weight: Sample weights.
 
-<<<<<<< HEAD
-        Returns:  Precision of the positive class in binary classification or weighted
-        average of the precision of each class for the multiclass task.
-=======
 
         Returns:
             Precision of the positive class in binary classification or weighted
             average of the precision of each class for the multiclass task.
 
->>>>>>> e6f23c58
         """
         return super().forward(y_pred=y_pred, y_true=y_true, sample_weight=sample_weight)
 
@@ -617,15 +541,10 @@
             y_true: Ground truth (correct) target values.
             sample_weight: Sample weights.
 
-<<<<<<< HEAD
-        Returns:  Recall of the positive class in binary classification or weighted
-        average of the recall of each class for the multiclass task.
-=======
         Returns:
             Recall of the positive class in binary classification or weighted
             average of the recall of each class for the multiclass task.
 
->>>>>>> e6f23c58
         """
         return super().forward(y_pred=y_pred, y_true=y_true, sample_weight=sample_weight)
 
